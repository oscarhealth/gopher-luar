package luar

import (
	"container/list"
	"reflect"

	"github.com/yuin/gopher-lua"
)

func addMethods(L *lua.LState, c *Config, vtype reflect.Type, tbl *lua.LTable, ptrReceiver bool) {
	for i := 0; i < vtype.NumMethod(); i++ {
		method := vtype.Method(i)
		if method.PkgPath != "" {
			continue
		}
<<<<<<< HEAD
		fn := funcWrapper(L, method.Func, ptrReceiver, defaultReflectOptions())
		tbl.RawSetString(method.Name, fn)
		tbl.RawSetString(getUnexportedName(method.Name), fn)
=======
		namesFn := c.MethodNames
		if namesFn == nil {
			namesFn = defaultMethodNames
		}
		fn := funcWrapper(L, method.Func, ptrReceiver)
		for _, name := range namesFn(vtype, method) {
			tbl.RawSetString(name, fn)
		}
>>>>>>> f4d334ed
	}
}

func addFields(L *lua.LState, c *Config, vtype reflect.Type, tbl *lua.LTable) {
	type element struct {
		Type  reflect.Type
		Index []int
	}

	queue := list.New()
	queue.PushFront(element{
		Type: vtype,
	})

	namesFn := c.FieldNames
	if namesFn == nil {
		namesFn = defaultFieldNames
	}

	for queue.Len() > 0 {
		e := queue.Back()
		elem := e.Value.(element)
		vtype := elem.Type
	fields:
		for i := 0; i < vtype.NumField(); i++ {
			field := vtype.Field(i)
			if field.PkgPath != "" && !field.Anonymous {
				continue
			}
			names := namesFn(vtype, field)
			for _, key := range names {
				if tbl.RawGetString(key) != lua.LNil {
					continue fields
				}
			}
			index := make([]int, len(elem.Index)+1)
			copy(index, elem.Index)
			index[len(elem.Index)] = i

			ud := L.NewUserData()
			ud.Value = index
			for _, key := range names {
				tbl.RawSetString(key, ud)
			}
			if field.Anonymous {
				t := field.Type
				if field.Type.Kind() != reflect.Struct {
					if field.Type.Kind() != reflect.Ptr || field.Type.Elem().Kind() != reflect.Struct {
						continue
					}
					t = field.Type.Elem()
				}
				index := make([]int, len(elem.Index)+1)
				copy(index, elem.Index)
				index[len(elem.Index)] = i
				queue.PushFront(element{
					Type:  t,
					Index: index,
				})
			}
		}

		queue.Remove(e)
	}
}

func getMetatable(L *lua.LState, vtype reflect.Type) *lua.LTable {
	config := GetConfig(L)

	if vtype.Kind() == reflect.Ptr {
		vtype = vtype.Elem()
	}
	if v := config.regular[vtype]; v != nil {
		return v
	}

	var (
		mt         *lua.LTable
		methods    *lua.LTable
		ptrMethods *lua.LTable = L.CreateTable(0, 0)
	)

	switch vtype.Kind() {
	case reflect.Array:
		mt = L.CreateTable(0, 11)
		methods = L.CreateTable(0, 0)

		mt.RawSetString("__index", L.NewFunction(arrayIndex))
		mt.RawSetString("__newindex", L.NewFunction(arrayNewIndex))
		mt.RawSetString("__len", L.NewFunction(arrayLen))
		mt.RawSetString("__call", L.NewFunction(arrayCall))
		mt.RawSetString("__eq", L.NewFunction(eq))
	case reflect.Chan:
		mt = L.CreateTable(0, 9)
		methods = L.CreateTable(0, 3)

		methods.RawSetString("send", L.NewFunction(chanSend))
		methods.RawSetString("receive", L.NewFunction(chanReceive))
		methods.RawSetString("close", L.NewFunction(chanClose))

		mt.RawSetString("__index", L.NewFunction(chanIndex))
		mt.RawSetString("__len", L.NewFunction(chanLen))
		mt.RawSetString("__eq", L.NewFunction(chanEq))
	case reflect.Map:
		mt = L.CreateTable(0, 11)
		methods = L.CreateTable(0, 0)

		mt.RawSetString("__index", L.NewFunction(mapIndex))
		mt.RawSetString("__newindex", L.NewFunction(mapNewIndex))
		mt.RawSetString("__len", L.NewFunction(mapLen))
		mt.RawSetString("__call", L.NewFunction(mapCall))
		mt.RawSetString("__eq", L.NewFunction(mapEq))
	case reflect.Slice:
		mt = L.CreateTable(0, 11)
		methods = L.CreateTable(0, 2)

		methods.RawSetString("capacity", L.NewFunction(sliceCapacity))
		methods.RawSetString("append", L.NewFunction(sliceAppend))

		mt.RawSetString("__index", L.NewFunction(sliceIndex))
		mt.RawSetString("__newindex", L.NewFunction(sliceNewIndex))
		mt.RawSetString("__len", L.NewFunction(sliceLen))
		mt.RawSetString("__call", L.NewFunction(sliceCall))
		mt.RawSetString("__eq", L.NewFunction(sliceEq))
	case reflect.Struct:
		mt = L.CreateTable(0, 10)
		methods = L.CreateTable(0, 0)

		fields := L.NewTable()
		addFields(L, config, vtype, fields)
		mt.RawSetString("fields", fields)

		mt.RawSetString("__index", L.NewFunction(structIndex))
		mt.RawSetString("__newindex", L.NewFunction(structNewIndex))
		mt.RawSetString("__eq", L.NewFunction(eq))
	default:
		mt = L.CreateTable(0, 8)
		methods = L.CreateTable(0, 0)

		mt.RawSetString("__index", L.NewFunction(ptrIndex))
		mt.RawSetString("__eq", L.NewFunction(ptrEq))
	}

	mt.RawSetString("__tostring", L.NewFunction(tostring))
	mt.RawSetString("__metatable", L.CreateTable(0, 0))
	mt.RawSetString("__pow", L.NewFunction(ptrPow))
	mt.RawSetString("__unm", L.NewFunction(ptrUnm))

	addMethods(L, config, reflect.PtrTo(vtype), ptrMethods, true)
	mt.RawSetString("ptr_methods", ptrMethods)

	addMethods(L, config, vtype, methods, false)
	mt.RawSetString("methods", methods)

	config.regular[vtype] = mt
	return mt
}

func getMetatableFromValue(L *lua.LState, value reflect.Value) *lua.LTable {
	vtype := value.Type()
	return getMetatable(L, vtype)
}

func getTypeMetatable(L *lua.LState, t reflect.Type) *lua.LTable {
	config := GetConfig(L)

	if v := config.types[t]; v != nil {
		return v
	}

	mt := L.NewTable()
	mt.RawSetString("__call", L.NewFunction(typeCall))
	mt.RawSetString("__eq", L.NewFunction(typeEq))

	config.types[t] = mt
	return mt
}<|MERGE_RESOLUTION|>--- conflicted
+++ resolved
@@ -13,20 +13,14 @@
 		if method.PkgPath != "" {
 			continue
 		}
-<<<<<<< HEAD
-		fn := funcWrapper(L, method.Func, ptrReceiver, defaultReflectOptions())
-		tbl.RawSetString(method.Name, fn)
-		tbl.RawSetString(getUnexportedName(method.Name), fn)
-=======
 		namesFn := c.MethodNames
 		if namesFn == nil {
 			namesFn = defaultMethodNames
 		}
-		fn := funcWrapper(L, method.Func, ptrReceiver)
+		fn := funcWrapper(L, method.Func, ptrReceiver, defaultReflectOptions())
 		for _, name := range namesFn(vtype, method) {
 			tbl.RawSetString(name, fn)
 		}
->>>>>>> f4d334ed
 	}
 }
 
