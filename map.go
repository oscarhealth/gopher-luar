package luar

import (
	"reflect"

	"github.com/yuin/gopher-lua"
)

func mapIndex(L *lua.LState) int {
	ref, opts, mt, isPtr := check(L, 1, reflect.Map)
	key := L.CheckAny(2)

	if isPtr {
		if lstring, ok := key.(lua.LString); ok {
			if fn := mt.ptrMethod(string(lstring)); fn != nil {
				L.Push(fn)
				return 1
			}
		}
		return 0
	}

	convertedKey := lValueToReflect(L, key, ref.Type().Key(), nil)
	if convertedKey.IsValid() {
		item := ref.MapIndex(convertedKey)
		if item.IsValid() {
			L.Push(New(L, item.Interface()))
			return 1
		}
	}

	if !isPtr {
		if lstring, ok := key.(lua.LString); ok {
			if fn := mt.method(string(lstring)); fn != nil {
				L.Push(fn)
				return 1
			}
		}
	}

	if lstring, ok := key.(lua.LString); ok {
		if fn := mt.ptrMethod(string(lstring)); fn != nil {
			L.Push(fn)
			return 1
		}
	}
<<<<<<< HEAD
	L.Push(New(L, item.Interface(), opts))
	return 1
=======

	return 0
>>>>>>> ab3f3059
}

func mapNewIndex(L *lua.LState) int {
	ref, opts, _, isPtr := check(L, 1, reflect.Map)

	if isPtr {
		L.RaiseError("invalid operation on map pointer")
	}

	if opts.Immutable {
		L.RaiseError("invalid operation on immutable map")
	}

	key := L.CheckAny(2)
	value := L.CheckAny(3)

	convertedKey := lValueToReflect(L, key, ref.Type().Key(), nil)
	if !convertedKey.IsValid() {
		L.ArgError(2, "invalid map key")
	}
	var convertedValue reflect.Value
	if value != lua.LNil {
		convertedValue = lValueToReflect(L, value, ref.Type().Elem(), nil)
		if !convertedValue.IsValid() {
			L.ArgError(3, "invalid map value")
		}
	}
	ref.SetMapIndex(convertedKey, convertedValue)
	return 0
}

func mapLen(L *lua.LState) int {
	ref, _, _, isPtr := check(L, 1, reflect.Map)
	if isPtr {
		L.RaiseError("invalid operation on map pointer")
	}
	L.Push(lua.LNumber(ref.Len()))
	return 1
}

func mapCall(L *lua.LState) int {
	ref, opts, _, isPtr := check(L, 1, reflect.Map)
	if isPtr {
		L.RaiseError("invalid operation on map pointer")
	}
	keys := ref.MapKeys()
	i := 0
	fn := func(L *lua.LState) int {
		if i >= len(keys) {
			return 0
		}
		L.Push(New(L, keys[i].Interface(), opts))
		L.Push(New(L, ref.MapIndex(keys[i]).Interface(), opts))
		i++
		return 2
	}
	L.Push(L.NewFunction(fn))
	return 1
}

func mapEq(L *lua.LState) int {
	ref1, _, _, isPtr1 := check(L, 1, reflect.Map)
	ref2, _, _, isPtr2 := check(L, 2, reflect.Map)

	if isPtr1 && isPtr2 {
		L.Push(lua.LBool(ref1.Pointer() == ref2.Pointer()))
		return 1
	}

	L.RaiseError("invalid operation == on map")
	return 0 // never reaches
}<|MERGE_RESOLUTION|>--- conflicted
+++ resolved
@@ -24,7 +24,7 @@
 	if convertedKey.IsValid() {
 		item := ref.MapIndex(convertedKey)
 		if item.IsValid() {
-			L.Push(New(L, item.Interface()))
+			L.Push(New(L, item.Interface(), opts))
 			return 1
 		}
 	}
@@ -44,13 +44,8 @@
 			return 1
 		}
 	}
-<<<<<<< HEAD
-	L.Push(New(L, item.Interface(), opts))
-	return 1
-=======
 
 	return 0
->>>>>>> ab3f3059
 }
 
 func mapNewIndex(L *lua.LState) int {
