package luar

import (
	"reflect"

	"github.com/yuin/gopher-lua"
)

// New creates and returns a new lua.LValue for the given value.
//
// The following table shows how Go types are converted to Lua types:
//  Kind            gopher-lua Type  Custom Metatable
//  --------------------------------------------------
//  nil             LNil             No
//  Bool            LBool            No
//  Int             LNumber          No
//  Int8            LNumber          No
//  Int16           LNumber          No
//  Int32           LNumber          No
//  Int64           LNumber          No
//  Uint            LNumber          No
//  Uint8           LNumber          No
//  Uint16          LNumber          No
//  Uint32          LNumber          No
//  Uint64          LNumber          No
//  Uintptr         *LUserData       No
//  Float32         LNumber          No
//  Float64         LNumber          No
//  Complex64       *LUserData       No
//  Complex128      *LUserData       No
//  Array           *LUserData       Yes
//  Chan            *LUserData       Yes
//  Func            *lua.LFunction   No
//  Map             *LUserData       Yes
//  Ptr             *LUserData       Yes
//  Slice           *LUserData       Yes
//  String          LString          No
//  Struct          *LUserData       Yes
//  UnsafePointer   *LUserData       No
func New(L *lua.LState, value interface{}, opts ...ReflectOptions) lua.LValue {
	reflectOptions := defaultReflectOptions()
	if len(opts) > 0 {
		reflectOptions = opts[0]
	}

	if value == nil {
		return lua.LNil
	}
	if lval, ok := value.(lua.LValue); ok {
		return lval
	}

	val := reflect.ValueOf(value)
	switch val.Kind() {
	case reflect.Chan, reflect.Func, reflect.Interface, reflect.Map, reflect.Ptr, reflect.Slice:
		if val.IsNil() {
			return lua.LNil
		}
	}

	switch val.Kind() {
	case reflect.Bool:
		return lua.LBool(val.Bool())
	case reflect.Int, reflect.Int8, reflect.Int16, reflect.Int32, reflect.Int64:
		return lua.LNumber(float64(val.Int()))
	case reflect.Uint, reflect.Uint8, reflect.Uint16, reflect.Uint32, reflect.Uint64:
		return lua.LNumber(float64(val.Uint()))
	case reflect.Float32, reflect.Float64:
		return lua.LNumber(val.Float())
	case reflect.Array, reflect.Chan, reflect.Map, reflect.Ptr, reflect.Slice, reflect.Struct:
		ud := L.NewUserData()
		ud.Value = newReflectedInterface(val.Interface(), reflectOptions)
		ud.Metatable = getMetatableFromValue(L, val)
		return ud
	case reflect.Func:
<<<<<<< HEAD
		return funcWrapper(L, val, false, reflectOptions)
	case reflect.Interface:
		ud := L.NewUserData()
		ud.Value = newReflectedInterface(val.Interface(), reflectOptions)
		return ud
=======
		return funcWrapper(L, val, false)
>>>>>>> ab3f3059
	case reflect.String:
		return lua.LString(val.String())
	default:
		ud := L.NewUserData()
		ud.Value = newReflectedInterface(val.Interface(), reflectOptions)
		return ud
	}
}

// ReflectOptions is a configuration that can be used to alter the behavior of a
// reflected gopher-luar object.
type ReflectOptions struct {
	// Controls whether or not the value of the reflected object can be modified.
	// Only works for a subset of types that utilize a custom metatable - arrays,
	// channels, maps, pointers, slices and structs. Child elements/fields inherit
	// the immutable property, even when assigned to new variables. Immutable
	// channels may send/receive, but cannot be closed from Lua.
	Immutable bool
	// For structs, will auto-indirect pointer fields. This makes structs with
	// pointer fields behave like their non-pointer counterparts.  Fields can
	// have values assigned directly without use of the pow (^) operator. Note
	// that fields can only be set if the struct is reflected by reference.
	TransparentPointers bool
	// For structs, will auto-populate pointer fields with their appropriate Go
	// type. This is only applicalble if TransparentPointers is on.
	AutoPopulate bool
}

// Default options if no ReflectOptions struct is passed into luar.New().
func defaultReflectOptions() ReflectOptions {
	return ReflectOptions{
		Immutable:           false,
		TransparentPointers: false,
		AutoPopulate:        false,
	}
}

// ReflectedInterface stores the reflected value for certain types requiring LUserData
// storage - arrays, channels, maps, pointers, slices, structs. It holds both the value,and additional metadata.
type reflectedInterface struct {
	Interface interface{}
	Options   ReflectOptions
}

func newReflectedInterface(iface interface{}, opts ReflectOptions) *reflectedInterface {
	return &reflectedInterface{Interface: iface, Options: opts}
}

// NewType returns a new type creator for the given value's type.
//
// When the returned lua.LValue is called, a new value will be created that is the
// same type as value's type.
func NewType(L *lua.LState, value interface{}) lua.LValue {
	val := reflect.TypeOf(value)
	ud := L.NewUserData()
	ud.Value = val
	ud.Metatable = getTypeMetatable(L, val)

	return ud
}

func lValueToReflect(L *lua.LState, v lua.LValue, hint reflect.Type, tryConvertPtr *bool) (r reflect.Value) {
	defer func() {
		if recover() != nil {
			r = reflect.Value{}
		}
	}()

	if hint.Implements(refTypeLuaLValue) {
		return reflect.ValueOf(v)
	}

	isPtr := false

	switch converted := v.(type) {
	case lua.LBool:
		var val reflect.Value
		if hint.Kind() == reflect.String {
			val = reflect.ValueOf(converted.String())
		} else {
			val = reflect.ValueOf(bool(converted))
		}
		return val.Convert(hint)
	case lua.LChannel:
		return reflect.ValueOf(converted).Convert(hint)
	case lua.LNumber:
		var val reflect.Value
		if hint.Kind() == reflect.String {
			val = reflect.ValueOf(converted.String())
		} else {
			val = reflect.ValueOf(converted)
		}
		return val.Convert(hint)
	case *lua.LFunction:
		fn := func(args []reflect.Value) []reflect.Value {
			L.Push(converted)

			varadicCount := 0

			for i, arg := range args {
				if hint.IsVariadic() && i+1 == len(args) {
					// arg is the varadic slice
					varadicCount = arg.Len()
					for j := 0; j < varadicCount; j++ {
						arg := arg.Index(j)
						if !arg.CanInterface() {
							L.Pop(i + j + 1)
							L.RaiseError("unable to Interface argument %d", i+j)
						}
						L.Push(New(L, arg.Interface()))
					}
					// recount for varadic slice that appeared
					varadicCount--
					break
				}

				if !arg.CanInterface() {
					L.Pop(i + 1)
					L.RaiseError("unable to Interface argument %d", i)
				}
				L.Push(New(L, arg.Interface()))
			}

			L.Call(len(args)+varadicCount, hint.NumOut())
			defer L.Pop(hint.NumOut())

			ret := make([]reflect.Value, hint.NumOut())

			for i := 0; i < hint.NumOut(); i++ {
				outHint := hint.Out(i)
				ret[i] = lValueToReflect(L, L.Get(-hint.NumOut()+i), outHint, nil)
			}

			return ret
		}
		return reflect.MakeFunc(hint, fn)
	case *lua.LNilType:
		switch hint.Kind() {
		case reflect.Chan, reflect.Func, reflect.Interface, reflect.Map, reflect.Ptr, reflect.Slice, reflect.UnsafePointer:
			return reflect.Zero(hint)
		default:
			L.RaiseError("cannot convert nil to %s", hint.String())
		}
	case *lua.LState:
		return reflect.ValueOf(converted).Convert(hint)
	case lua.LString:
		return reflect.ValueOf(string(converted)).Convert(hint)
	case *lua.LTable:
		switch {
		case hint.Kind() == reflect.Slice:
			elemType := hint.Elem()
			length := converted.Len()
			s := reflect.MakeSlice(hint, length, length)

			for i := 0; i < length; i++ {
				value := converted.RawGetInt(i + 1)
				elemValue := lValueToReflect(L, value, elemType, nil)
				if !elemValue.IsValid() {
					L.RaiseError("unable to convert value")
				}
				s.Index(i).Set(elemValue)
			}

			return s

		case hint.Kind() == reflect.Map:
			keyType := hint.Key()
			elemType := hint.Elem()
			s := reflect.MakeMap(hint)

			converted.ForEach(func(key, value lua.LValue) {
				if _, ok := key.(lua.LString); !ok {
					return
				}

				lKey := lValueToReflect(L, key, keyType, nil)
				if !lKey.IsValid() {
					L.RaiseError("unable to convert value")
				}
				lValue := lValueToReflect(L, value, elemType, nil)
				if !lValue.IsValid() {
					L.RaiseError("unable to convert value")
				}
				s.SetMapIndex(lKey, lValue)
			})

			return s

		case hint.Kind() == reflect.Ptr && hint.Elem().Kind() == reflect.Struct:
			hint = hint.Elem()
			isPtr = true
			fallthrough
		case hint.Kind() == reflect.Struct:
			s := reflect.New(hint)
			t := s.Elem()

			mt := &Metatable{
				LTable: getMetatable(L, hint),
			}

			converted.ForEach(func(key, value lua.LValue) {
				if _, ok := key.(lua.LString); !ok {
					return
				}

				fieldName := key.String()
				index := mt.fieldIndex(fieldName)
				if index == nil {
					L.RaiseError("invalid field %s", fieldName)
				}
				field := hint.FieldByIndex(index)

				lValue := lValueToReflect(L, value, field.Type, nil)
				if !lValue.IsValid() {
					L.RaiseError("unable to convert value")
				}
				t.FieldByIndex(field.Index).Set(lValue)
			})

			if isPtr {
				return s
			}

			return t

		default:
			return reflect.ValueOf(converted).Convert(hint)
		}
	case *lua.LUserData:
		var val reflect.Value
		if refIface, ok := converted.Value.(*reflectedInterface); ok {
			val = reflect.ValueOf(refIface.Interface)
		} else {
			val = reflect.ValueOf(converted.Value)
		}
		if tryConvertPtr != nil && val.Kind() != reflect.Ptr && hint.Kind() == reflect.Ptr && val.Type() == hint.Elem() {
			newVal := reflect.New(hint.Elem())
			newVal.Elem().Set(val)
			val = newVal
			*tryConvertPtr = true
		} else {
			val = val.Convert(hint)
			if tryConvertPtr != nil {
				*tryConvertPtr = false
			}
		}
		return val
	}
	panic("never reaches")
}<|MERGE_RESOLUTION|>--- conflicted
+++ resolved
@@ -73,15 +73,7 @@
 		ud.Metatable = getMetatableFromValue(L, val)
 		return ud
 	case reflect.Func:
-<<<<<<< HEAD
 		return funcWrapper(L, val, false, reflectOptions)
-	case reflect.Interface:
-		ud := L.NewUserData()
-		ud.Value = newReflectedInterface(val.Interface(), reflectOptions)
-		return ud
-=======
-		return funcWrapper(L, val, false)
->>>>>>> ab3f3059
 	case reflect.String:
 		return lua.LString(val.String())
 	default:
